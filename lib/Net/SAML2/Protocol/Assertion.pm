--- conflicted
+++ resolved
@@ -26,11 +26,8 @@
 has 'not_before' => (isa => DateTime,          is => 'ro', required => 1);
 has 'not_after'  => (isa => DateTime,          is => 'ro', required => 1);
 has 'audience'   => (isa => NonEmptySimpleStr, is => 'ro', required => 1);
-<<<<<<< HEAD
 has 'xpath'      => (isa => 'XML::XPath', is => 'ro', required => 1);
-=======
 has 'in_response_to' => (isa => Str,           is => 'ro', required => 1);
->>>>>>> e5f31408
 
 =head1 METHODS
 
@@ -86,7 +83,6 @@
     }
 
     my $self = $class->new(
-<<<<<<< HEAD
         attributes     => $attributes,
         session        => $xpath->findvalue('//saml:AuthnStatement/@SessionIndex')->value,
         nameid         => $xpath->findvalue('//saml:Subject/saml:NameID')->value,
@@ -94,17 +90,7 @@
         not_before     => $not_before,
         not_after      => $not_after,
         xpath          => $xpath,
-=======
-        attributes => $attributes,
-        session    => $xpath->findvalue('//saml:AuthnStatement/@SessionIndex')->value,
-        nameid     => $xpath->findvalue('//saml:Subject/saml:NameID')->value,
-        audience =>
-            $xpath->findvalue('//saml:Conditions/saml:AudienceRestriction/saml:Audience')
-            ->value,
-        not_before => $not_before,
-        not_after  => $not_after,
         in_response_to => $xpath->findvalue('//saml:Subject/saml:SubjectConfirmation/saml:SubjectConfirmationData/@InResponseTo')->value,
->>>>>>> e5f31408
     );
 
     return $self;
