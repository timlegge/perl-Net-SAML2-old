--- conflicted
+++ resolved
@@ -180,15 +180,9 @@
         my $digest_method = $self->{parser}->findvalue('dsig:Reference/dsig:DigestMethod/@Algorithm', $signed_info_node);
         my $refdigest     = _trim($self->{parser}->findvalue('dsig:Reference/dsig:DigestValue', $signed_info_node));
     
-<<<<<<< HEAD
-    my $signed_xml    = $self->_get_signed_xml();
-    my $canonical     = $self->_transform($signed_xml, $signature_node);
-    my $digest_bin    = sha1($canonical);
-=======
         my $signed_xml    = $self->_get_signed_xml( $signature_node );
         my $canonical     = $self->_transform( $signed_xml, $signature_node );
         my $digest        = encode_base64(_trim(sha1( $canonical )), '');
->>>>>>> df1446c8
 
         return 0 unless ($digest eq $refdigest);
     }
@@ -310,10 +304,7 @@
 
     # This is added because the X509 parser requires it for self-identification
     $certificate = $self->_clean_x509($certificate);
-<<<<<<< HEAD
-
-=======
->>>>>>> df1446c8
+
     my $cert = Crypt::OpenSSL::X509->new_from_string($certificate);
 
     return $self->_verify_x509_cert($cert, $canonical, $sig);
@@ -647,13 +638,7 @@
     if ( $self->{canonicalizer} eq 'XML::Canonical' ) {
         require XML::Canonical;
 
-<<<<<<< HEAD
-        # XML::Canonical doesn't support a prefix list, so
-        # InclusiveNamespaces will have no effect
-=======
         # TODO - pass prefixlist in here if X::C supports it
->>>>>>> df1446c8
-
         my $xmlcanon = XML::Canonical->new( comments => $comments );
         return $xmlcanon->canonicalize_string( $xml );
     }
