package Net::SAML2::XML::Sig;

use strict;
use warnings;

# use 'our' on v5.6.0
use vars qw($VERSION @EXPORT_OK %EXPORT_TAGS $DEBUG);

$DEBUG = 0;
$VERSION = '0.23';

use base qw(Class::Accessor);
Net::SAML2::XML::Sig->mk_accessors(qw(canonicalizer key));

# We are exporting functions
use base qw/Exporter/;

# Export list - to allow fine tuning of export table
@EXPORT_OK = qw( sign verify );


use Digest::SHA qw(sha1 sha224 sha256 sha384 sha512);
use XML::XPath;
use MIME::Base64;
use Carp;

use constant TRANSFORM_ENV_SIG           => 'http://www.w3.org/2000/09/xmldsig#enveloped-signature';
use constant TRANSFORM_EXC_C14N          => 'http://www.w3.org/2001/10/xml-exc-c14n#';
use constant TRANSFORM_EXC_C14N_COMMENTS => 'http://www.w3.org/2001/10/xml-exc-c14n#WithComments';

sub DESTROY { }

$SIG{INT} = sub { die "Interrupted\n"; };

$| = 1;  # autoflush

sub new {
    my $class = shift;
    my $params = shift;
    my $self = {};
    foreach my $prop ( qw/ key cert cert_text / ) {
        if ( exists $params->{ $prop } ) {
            $self->{ $prop } = $params->{ $prop };
        }
#        else {
#            confess "You need to provide the $prop parameter!";
#        }
    }
    bless $self, $class;
    $self->{ 'canonicalizer' } =
        exists $params->{ canonicalizer } ? $params->{ canonicalizer } : 'XML::CanonicalizeXML';
    $self->{ 'x509' } = exists $params->{ x509 } ? 1 : 0;
    if ( exists $params->{ 'key' } ) {
        $self->_load_key( $params->{ 'key' } );
    }
    if ( exists $params->{ 'cert' } ) {
        $self->_load_cert_file( $params->{ 'cert' } );
    }
    if ( exists $params->{ 'cert_text' } ) {
        $self->_load_cert_text( $params->{ 'cert_text' } );
    }
    return $self;
}

sub sign {
    my $self = shift;
    my ($xml) = @_;

    die "You cannot sign XML without a private key." unless $self->key;

    $self->{ parser } = XML::XPath->new( xml => $xml );

    $xml = $self->_get_xml_to_sign();

    # We now calculate the SHA1 digest of the canoncial response xml
    my $canonical     = $self->_canonicalize_xml( $xml );

    my $bin_digest    = sha1( $canonical );
    my $digest        = encode_base64( $bin_digest, '' );

    # Create a xml fragment containing the digest:
    my $digest_xml    = $self->_reference_xml( $digest );

    # create a xml fragment consisting of the SignedInfo element
    my $signed_info   = $self->_signedinfo_xml( $digest_xml );

    # We now calculate a signature over the canonical SignedInfo element

    $canonical        = $self->_canonicalize_xml( $signed_info );

    my $signature;
    if ($self->{key_type} eq 'dsa') {
        # DSA only permits the signing of 20 bytes or less, hence the sha1
        my $bin_signature  = $self->{key_obj}->sign( sha1($canonical) );
        $signature     = encode_base64( $bin_signature, "\n" );
    } else {
        my $bin_signature = $self->{key_obj}->sign( $canonical );
        $signature     = encode_base64( $bin_signature, "\n" );
    }

    # With the signature value and the signedinfo element, we create
    # a Signature element:
    my $signature_xml = $self->_signature_xml( $signed_info, $signature );

    # Now insert the signature xml into our response xml
    $xml =~ s/(<\/[^>]*>)$/$signature_xml$1/;

    return $xml;
}

sub verify {
    my $self = shift;
    delete $self->{signer_cert};
    
    my ($xml) = @_;

    $self->{ parser } = XML::XPath->new( xml => $xml );
    $self->{ parser }->set_namespace('dsig', 'http://www.w3.org/2000/09/xmldsig#');
    $self->{ parser }->set_namespace('ec', 'http://www.w3.org/2001/10/xml-exc-c14n#');

<<<<<<< HEAD
    my $signature_nodeset = $self->{parser}->findnodes('//dsig:Signature');

    while (my $signature_node = $signature_nodeset->shift()) {

        my $value = $self->{parser}->findvalue('dsig:SignatureValue', $signature_node);

        my $signature = _trim($self->{parser}->findvalue('dsig:SignatureValue', $signature_node));
        my $signed_info_node = $self->_get_node('dsig:SignedInfo', $signature_node);

        my $ns;
        if (defined $signature_node && ref $signature_node) {
=======
    my $signature = _trim($self->{parser}->findvalue('/descendant::dsig:Signature[1]/dsig:SignatureValue'));
    my $signed_info_node = $self->_get_node('/descendant::dsig:Signature[1]/dsig:SignedInfo');

    my $signature_node = $self->_get_node('/descendant::dsig:Signature[1]');
    my $ns;
    if (defined $signature_node && ref $signature_node) {
>>>>>>> e5f31408
            $ns = $signature_node->getNamespaces->[0];
            $self->{dsig_prefix} = ($ns->getPrefix eq '#default') ? '' : $ns->getPrefix;
        }
        else {
            die "no Signature node?";
        }
    
        if (scalar @{ $signed_info_node->getNamespaces } == 0) {
            $signed_info_node->appendNamespace($ns);
        }
    
        my $signed_info = XML::XPath::XMLParser::as_string($signed_info_node);
        my $signed_info_canon = $self->_canonicalize_xml( $signed_info );

<<<<<<< HEAD
        if (defined $self->{cert_obj}) {
=======

    my $digest_method = $self->{parser}->findvalue('dsig:SignedInfo/dsig:Reference/dsig:DigestMethod/@Algorithm', $signature_node);
    $digest_method =~ s/^.*[#]//;

    if(Digest::SHA->can($digest_method)) {
        my $rsa_hash = "use_$digest_method" . "_hash";
        $self->{rsa_hash} =  "use_$digest_method" . "_hash";
        $self->{digest_method} = \&$digest_method;
    }
    else {
        die("Can't handle $digest_method");
    }


    if (defined $self->{cert_obj}) {
>>>>>>> e5f31408
            # use the provided cert to verify
            unless ($self->_verify_x509_cert($self->{cert_obj},$signed_info_canon,$signature)) {
                print STDERR "not verified by x509\n";
                return 0;
            }
        }
        else {
            # extract the certficate or key from the document
<<<<<<< HEAD
            my $keyinfo_nodeset;
            if ($keyinfo_nodeset = $self->{parser}->findnodes('dsig:KeyInfo/dsig:X509Data', $signature_node)) {
                my $keyinfo_node = $keyinfo_nodeset->shift();
                unless ($self->_verify_x509($keyinfo_node,$signed_info_canon,$signature)) {
                    print STDERR "not verified by x509\n";
                    return 0;
                }
            }
            elsif ($keyinfo_nodeset = $self->{parser}->find('dsig:KeyInfo/dsig:KeyValue/dsig:RSAKeyValue', $signature_node)) {
                my $keyinfo_node = $keyinfo_nodeset->shift();
                unless ($self->_verify_rsa($keyinfo_node,$signed_info_canon,$signature)) {
                    print STDERR "not verified by rsa\n";
                    return 0;
                }
            }
            elsif ($keyinfo_nodeset = $self->{parser}->find('dsig:KeyInfo/dsig:KeyValue/dsig:DSAKeyValue', $signature_node)) {
                my $keyinfo_node = $keyinfo_nodeset->shift();
                unless ($self->_verify_dsa($keyinfo_node,$signed_info_canon,$signature)) {
                    print STDERR "not verified by dsa\n";
                    return 0;
                }
=======
            my $keyinfo_node;
            if ($keyinfo_node = $self->{parser}->find('/descendant::dsig:Signature[1]/dsig:KeyInfo/dsig:X509Data')) {
                    return 0 unless $self->_verify_x509($keyinfo_node,$signed_info_canon, $signature);
            } 
            elsif ($keyinfo_node = $self->{parser}->find('/descendant::dsig:Signature[1]/dsig:KeyInfo/dsig:KeyValue/dsig:RSAKeyValue')) {
                    return 0 unless $self->_verify_rsa($keyinfo_node,$signed_info_canon,$signature);
            }
            elsif ($keyinfo_node = $self->{parser}->find('/descendant::dsig:Signature[1]/dsig:KeyInfo/dsig:KeyValue/dsig:DSAKeyValue')) {
                    return 0 unless $self->_verify_dsa($keyinfo_node,$signed_info_canon,$signature);
>>>>>>> e5f31408
            }
            else {
                die "Unrecognized key type or no KeyInfo in document";
            }
        }

<<<<<<< HEAD
        my $digest_method = $self->{parser}->findvalue('dsig:Reference/dsig:DigestMethod/@Algorithm', $signed_info_node);
        my $refdigest     = _trim($self->{parser}->findvalue('dsig:Reference/dsig:DigestValue', $signed_info_node));
    
        my $signed_xml    = $self->_get_signed_xml( $signature_node );
        my $canonical     = $self->_transform( $signed_xml, $signature_node );
        my $digest        = encode_base64(_trim(sha1( $canonical )), '');
=======
    my $digest = _trim($self->{parser}->findvalue('dsig:SignedInfo/dsig:Reference/dsig:DigestValue', $signature_node));

    my $signed_xml    = $self->_get_signed_xml($signature_node);
    my $canonical     = $self->_transform($signed_xml, $signature_node);
    my $digest_bin    = $self->{digest_method}->($canonical);
>>>>>>> e5f31408

        return 0 unless ($digest eq $refdigest);
    }
    
    return 1;
}

sub signer_cert {
    my $self = shift;
    return $self->{signer_cert};
}

sub _get_xml_to_sign {
    my $self = shift;
    my $id = $self->{parser}->findvalue('//@ID');
    die "You cannot sign an XML document without identifying the element to sign with an ID attribute" unless $id;
    $self->{'sign_id'} = $id;
    my $xpath = "//*[\@ID='$id']";
    return $self->_get_node_as_text( $xpath );
}

sub _get_signed_xml {
    my $self = shift;
<<<<<<< HEAD
    my ($context) = @_;
=======
    my $context = shift;

>>>>>>> e5f31408
    my $id = $self->{parser}->findvalue('dsig:SignedInfo/dsig:Reference/@URI', $context);
    $id =~ s/^#//;
    $self->{'sign_id'} = $id;
    my $xpath = "//*[\@ID='$id']";
    return $self->_get_node_as_text( $xpath );
}

sub _transform {
    my $self = shift;
    my ($xml, $context) = @_;

    my $transforms = $self->{parser}->find(
        'dsig:SignedInfo/dsig:Reference/dsig:Transforms/dsig:Transform', 
        $context
    );

    foreach my $node ($transforms->get_nodelist) {
        my $alg = $node->getAttribute('Algorithm');

        if ($alg eq TRANSFORM_ENV_SIG) {
            $xml = $self->_transform_env_sig($xml);
        }
        elsif ($alg eq TRANSFORM_EXC_C14N) {
            my $prefixlist = $self->_find_prefixlist($node);
            $xml = $self->_canonicalize_xml($xml, 0, $prefixlist);
        }
        elsif ($alg eq TRANSFORM_EXC_C14N_COMMENTS) {
            my $prefixlist = $self->_find_prefixlist($node);
            $xml = $self->_canonicalize_xml($xml, 1, $prefixlist);
        }
        else {
            die "Unsupported transform: $alg";
        }
    }
    return $xml;
}

sub _find_prefixlist {
    my $self = shift;
    my ($node) = @_;
    my $prefixlist = $self->{parser}->findvalue('ec:InclusiveNamespaces/@PrefixList', $node);
    return $prefixlist;
}

sub _verify_rsa {
    my $self = shift;
    my ($context,$canonical,$sig) = @_;

    # Generate Public Key from XML
<<<<<<< HEAD
    my $mod = _trim($self->{parser}->findvalue('dsig:Modulus', $context));
    my $modBin = decode_base64( $mod );
    my $exp = _trim($self->{parser}->findvalue('dsig:Exponent', $context));
=======
    my $mod = _trim($self->{parser}->findvalue('/descendant::dsig:Signature[1]/dsig:KeyInfo/dsig:KeyValue/dsig:RSAKeyValue/dsig:Modulus'));
    my $modBin = decode_base64( $mod );
    my $exp = _trim($self->{parser}->findvalue('/descendant::dsig:Signature[1]/dsig:KeyInfo/dsig:KeyValue/dsig:RSAKeyValue/dsig:Exponent'));
>>>>>>> e5f31408
    my $expBin = decode_base64( $exp );
    my $n = Crypt::OpenSSL::Bignum->new_from_bin($modBin);
    my $e = Crypt::OpenSSL::Bignum->new_from_bin($expBin);
    my $rsa_pub = Crypt::OpenSSL::RSA->new_key_from_parameters( $n, $e );

    # Decode signature and verify
    my $bin_signature = decode_base64($sig);
    return 1 if ($rsa_pub->verify( $canonical,  $bin_signature ));
    return 0;
}

sub _clean_x509 {
    my $self = shift;
    my ($cert) = @_;

    $cert = $cert->value() if(ref $cert);
    chomp($cert);

    # rewrap the base64 data from the certificate; it may not be
    # wrapped at 64 characters as PEM requires
    $cert =~ s/\n//g;
    
    my @lines;
    while (length $cert > 64) {
            push @lines, substr $cert, 0, 64, '';
        }
    push @lines, $cert;
    
    $cert = join "\n", @lines;

    $cert = "-----BEGIN CERTIFICATE-----\n" . $cert . "\n-----END CERTIFICATE-----\n";
    return $cert;
}

sub _verify_x509 {
    my $self = shift;
    my ($context,$canonical,$sig) = @_;

    eval {
        require Crypt::OpenSSL::X509;
    };
    confess "Crypt::OpenSSL::X509 needs to be installed so that we can handle X509 certificates" if $@;

    # Generate Public Key from XML
<<<<<<< HEAD
    my $certificate = _trim($self->{parser}->findvalue('dsig:X509Certificate', $context));
=======
    my $certificate = _trim($self->{parser}->findvalue('/descendant::dsig:Signature[1]/dsig:KeyInfo/dsig:X509Data/dsig:X509Certificate'));
>>>>>>> e5f31408

    # This is added because the X509 parser requires it for self-identification
    $certificate = $self->_clean_x509($certificate);

    my $cert = Crypt::OpenSSL::X509->new_from_string($certificate);

    return $self->_verify_x509_cert($cert, $canonical, $sig);
}

sub _verify_x509_cert {
    my $self = shift;
    my ($cert, $canonical, $sig) = @_;

    eval {
        require Crypt::OpenSSL::RSA;
    };
    my $rsa_pub = Crypt::OpenSSL::RSA->new_public_key($cert->pubkey);

    # Decode signature and verify
    my $bin_signature = decode_base64($sig);

    my $rsa_hash = $self->{rsa_hash};
    $rsa_pub->$rsa_hash();
    # If successful verify, store the signer's cert for validation
    if ($rsa_pub->verify( $canonical,  $bin_signature )) {
        $self->{signer_cert} = $cert;
        return 1;
    }

    return 0;
}

sub _verify_dsa {
    my $self = shift;
    my ($context,$canonical,$sig) = @_;

    eval {
        require Crypt::OpenSSL::DSA;
    };

    # Generate Public Key from XML
<<<<<<< HEAD
    my $p = decode_base64(_trim($self->{parser}->findvalue('dsig:P', $context)));
    my $q = decode_base64(_trim($self->{parser}->findvalue('dsig:Q', $context)));
    my $g = decode_base64(_trim($self->{parser}->findvalue('dsig:G', $context)));
    my $y = decode_base64(_trim($self->{parser}->findvalue('dsig:Y', $context)));
=======
    my $p = decode_base64(_trim($self->{parser}->findvalue('/descendant::dsig:Signature[1]/dsig:KeyInfo/dsig:KeyValue/dsig:DSAKeyValue/dsig:P')));
    my $q = decode_base64(_trim($self->{parser}->findvalue('/descendant::dsig:Signature[1]/dsig:KeyInfo/dsig:KeyValue/dsig:DSAKeyValue/dsig:Q')));
    my $g = decode_base64(_trim($self->{parser}->findvalue('/descendant::dsig:Signature[1]/dsig:KeyInfo/dsig:KeyValue/dsig:DSAKeyValue/dsig:G')));
    my $y = decode_base64(_trim($self->{parser}->findvalue('/descendant::dsig:Signature[1]/dsig:KeyInfo/dsig:KeyValue/dsig:DSAKeyValue/dsig:Y')));
>>>>>>> e5f31408
    my $dsa_pub = Crypt::OpenSSL::DSA->new();
    $dsa_pub->set_p($p);
    $dsa_pub->set_q($q);
    $dsa_pub->set_g($g);
    $dsa_pub->set_pub_key($y);

    # Decode signature and verify
    my $bin_signature = decode_base64($sig);
    # DSA signatures are limited to a message body of 20 characters, so a sha1 digest is taken
    return 1 if ($dsa_pub->verify( $self->{digest_method}->($canonical),  $bin_signature ));
    return 0;
}

sub _get_node {
    my $self = shift;
    my ($xpath, $context) = @_;
    my $nodeset;
    if ($context) {
         $nodeset = $self->{parser}->find($xpath, $context);
    } else {
         $nodeset = $self->{parser}->find($xpath);
    }
    foreach my $node ($nodeset->get_nodelist) {
        return $node; 
    }
}

sub _get_node_as_text {
    my $self = shift;
    return XML::XPath::XMLParser::as_string( $self->_get_node(@_) );
}

sub _transform_env_sig {
    my $self = shift;
    my ($str) = @_;
    my $prefix = '';
    if (defined $self->{dsig_prefix} && length $self->{dsig_prefix}) {
        $prefix = $self->{dsig_prefix} . ':';
    }
<<<<<<< HEAD
    # This removes the first Signature tag from the XML - even if there is another XML tree with another Signature inside and that comes first.
    # TODO: Remove the outermost Signature only.

    $str =~ s/(<${prefix}Signature(.*?)>(.*?)\<\/${prefix}Signature>)//is;

=======
    $str =~ s/(<${prefix}Signature(.*?)>(.*?)\<\/${prefix}Signature>)//is;
>>>>>>> e5f31408
    return $str;
}

sub _trim {
    my $string = shift;
    $string =~ s/^\s+//;
    $string =~ s/\s+$//;
    return $string;
}

sub _load_dsa_key {
    my $self = shift;
    my $key_text = shift;

    eval {
        require Crypt::OpenSSL::DSA;
    };

    confess "Crypt::OpenSSL::DSA needs to be installed so that we can handle DSA keys." if $@;

    my $dsa_key = Crypt::OpenSSL::DSA->read_priv_key_str( $key_text );

    if ( $dsa_key ) {
        $self->{ key_obj } = $dsa_key;
        my $g = encode_base64( $dsa_key->get_g(), '' );
        my $p = encode_base64( $dsa_key->get_p(), '' );
        my $q = encode_base64( $dsa_key->get_q(), '' );
        my $y = encode_base64( $dsa_key->get_pub_key(), '' );

        $self->{KeyInfo} = "<dsig:KeyInfo>
                             <dsig:KeyValue>
                              <dsig:DSAKeyValue>
                               <dsig:P>$p</dsig:P>
                               <dsig:Q>$q</dsig:Q>
                               <dsig:G>$g</dsig:G>
                               <dsig:Y>$y</dsig:Y>
                              </dsig:DSAKeyValue>
                             </dsig:KeyValue>
                            </dsig:KeyInfo>";
        $self->{key_type} = 'dsa';
    }
    else {
        confess "did not get a new Crypt::OpenSSL::RSA object";
    }
}


sub _load_rsa_key {
    my $self = shift;
    my ($key_text) = @_;

    eval {
        require Crypt::OpenSSL::RSA;
    };

    my $rsaKey = Crypt::OpenSSL::RSA->new_private_key( $key_text );

    if ( $rsaKey ) {
        $rsaKey->use_pkcs1_padding();
        $self->{ key_obj }  = $rsaKey;
        $self->{ key_type } = 'rsa';

        if (!$self->{ x509 }) {
            my $bigNum = ( $rsaKey->get_key_parameters() )[1];
            my $bin = $bigNum->to_bin();
            my $exp = encode_base64( $bin, '' );
            
            $bigNum = ( $rsaKey->get_key_parameters() )[0];
            $bin = $bigNum->to_bin();
            my $mod = encode_base64( $bin, '' );
            $self->{KeyInfo} = "<dsig:KeyInfo>
                                 <dsig:KeyValue>
                                  <dsig:RSAKeyValue>
                                   <dsig:Modulus>$mod</dsig:Modulus>
                                   <dsig:Exponent>$exp</dsig:Exponent>
                                  </dsig:RSAKeyValue>
                                 </dsig:KeyValue>
                                </dsig:KeyInfo>";
        }
    }
    else {
        confess "did not get a new Crypt::OpenSSL::RSA object";
    }
}

sub _load_x509_key {
    my $self = shift;
    my $key_text = shift;

    eval {
        require Crypt::OpenSSL::X509;
    };

    my $x509Key = Crypt::OpenSSL::X509->new_private_key( $key_text );

    if ( $x509Key ) {
        $x509Key->use_pkcs1_padding();
        $self->{ key_obj } = $x509Key;
        $self->{key_type} = 'x509';
    }
    else {
        confess "did not get a new Crypt::OpenSSL::X509 object";
    }
}

sub _set_key_info {
    my $self = shift;

}

sub _load_cert_file {
    my $self = shift;

    eval {
        require Crypt::OpenSSL::X509;
    };

    confess "Crypt::OpenSSL::X509 needs to be installed so that we can handle X509 certs." if $@;

    my $file = $self->{ cert };
    if ( open my $CERT, '<', $file ) {
        my $text = '';
        local $/ = undef;
        $text = <$CERT>;
        close $CERT;
        
        my $cert = Crypt::OpenSSL::X509->new_from_string($text);
        if ( $cert ) {
            $self->{ cert_obj } = $cert;
            my $cert_text = $cert->as_string;
            $cert_text =~ s/-----[^-]*-----//gm;
            $self->{KeyInfo} = "<dsig:KeyInfo><dsig:X509Data><dsig:X509Certificate>\n"._trim($cert_text)."\n</dsig:X509Certificate></dsig:X509Data></dsig:KeyInfo>";
        }
        else {
            confess "Could not load certificate from $file";
        }
    }
    else {
        confess "Could not find certificate file $file";
    }

    return;
}

sub _load_cert_text {
    my $self = shift;

    eval {
        require Crypt::OpenSSL::X509;
    };

    confess "Crypt::OpenSSL::X509 needs to be installed so that we can handle X509 certs." if $@;

    my $text = $self->{ cert_text };
    my $cert = Crypt::OpenSSL::X509->new_from_string($text);
    if ( $cert ) {
        $self->{ cert_obj } = $cert;
        my $cert_text = $cert->as_string;
        $cert_text =~ s/-----[^-]*-----//gm;
        $self->{KeyInfo} = "<dsig:KeyInfo><dsig:X509Data><dsig:X509Certificate>\n"._trim($cert_text)."\n</dsig:X509Certificate></dsig:X509Data></dsig:KeyInfo>";
    }
    else {
            confess "Could not load certificate from given text.";
    }

    return;
}

sub _load_key {
    my $self = shift;
    my $file = $self->{ key };

    if ( open my $KEY, '<', $file ) {
        my $text = '';
        local $/ = undef;
        $text = <$KEY>;
        close $KEY;

        if ( $text =~ m/BEGIN ([DR]SA) PRIVATE KEY/ ) {
            my $key_used = $1;

            if ( $key_used eq 'RSA' ) {
                $self->_load_rsa_key( $text );
            }
            else {
                $self->_load_dsa_key( $text );
            }

            return 1;
        } elsif ( $text =~ m/BEGIN PRIVATE KEY/ ) {
            $self->_load_rsa_key( $text );
        } elsif ($text =~ m/BEGIN CERTIFICATE/) {
            $self->_load_x509_key( $text );
        }
        else {
            confess "Could not detect type of key $file.";
        }
    }
    else {
        confess "Could not load key $file: $!";
    }

    return;
}

sub _signature_xml {
    my $self = shift;
    my ($signed_info,$signature_value) = @_;
    return qq{<dsig:Signature xmlns:dsig="http://www.w3.org/2000/09/xmldsig#">
            $signed_info
            <dsig:SignatureValue>$signature_value</dsig:SignatureValue>
            $self->{KeyInfo}
        </dsig:Signature>};
}

sub _signedinfo_xml {
    my $self = shift;
    my ($digest_xml) = @_;

    return qq{<dsig:SignedInfo xmlns:dsig="http://www.w3.org/2000/09/xmldsig#" xmlns:xenc="http://www.w3.org/2001/04/xmlenc#">
                <dsig:CanonicalizationMethod Algorithm="http://www.w3.org/TR/2001/REC-xml-c14n-20010315#WithComments" />
                <dsig:SignatureMethod Algorithm="http://www.w3.org/2000/09/xmldsig#$self->{key_type}-sha1" />
                $digest_xml
            </dsig:SignedInfo>};
}

sub _reference_xml {
    my $self = shift;
    my ($digest) = @_;
    my $id = $self->{sign_id};
    return qq{<dsig:Reference URI="#$id">
                        <dsig:Transforms>
                            <dsig:Transform Algorithm="http://www.w3.org/2000/09/xmldsig#enveloped-signature" />
                            <dsig:Transform Algorithm="http://www.w3.org/2001/10/xml-exc-c14n#"/>
                        </dsig:Transforms>
                        <dsig:DigestMethod Algorithm="http://www.w3.org/2000/09/xmldsig#sha1" />
                        <dsig:DigestValue>$digest</dsig:DigestValue>
                    </dsig:Reference>};
}

sub _canonicalize_xml {
    my $self = shift;
    my ($xml,$comments,$prefixlist) = @_;
    $comments = 0 unless $comments;
    $prefixlist = '' unless $prefixlist;

    if ( $self->{canonicalizer} eq 'XML::Canonical' ) {
        require XML::Canonical;

        # TODO - pass prefixlist in here if X::C supports it
        my $xmlcanon = XML::Canonical->new( comments => $comments );
        return $xmlcanon->canonicalize_string( $xml );
    }
    elsif ( $self->{ canonicalizer } eq 'XML::CanonicalizeXML' ) {
        require XML::CanonicalizeXML;
        my $xpath = '<XPath>(//. | //@* | //namespace::*)</XPath>';

        # adjust prefixlist from attribute for XML::CanonicalizeXML's format
        $prefixlist =~ s/ /,/g;

        return XML::CanonicalizeXML::canonicalize( $xml, $xpath, $prefixlist, 1, $comments );
    }
    else {
        confess "Unknown XML canonicalizer module.";
    }
}

1;
__END__

=head1 NAME

XML::Sig - A toolkit to help sign and verify XML Digital Signatures.

=head1 SYNOPSIS

   my $xml = '<foo ID="abc">123</foo>';
   my $signer = XML::Sig->new({
     canonicalizer => 'XML::CanonicalizeXML',
     key => 'path/to/private.key',
   });
   
   # create a signature
   my $signed = $signer->sign($xml);
   print "Signed XML: $signed\n";
   
   # verify a signature
   $signer->verify($signed) 
     or die "Signature Invalid.";
   print "Signature valid.\n";

=head1 DESCRIPTION

This perl module provides two primary capabilities: given an XML string, create
and insert a digital signature, or if one is already present in the string verify 
it -- all in accordance with the W3C standard governing XML signatures.

=head1 ABOUT DIGITAL SIGNATURES

Just as one might want to send an email message that is cryptographically signed
in order to give the recipient the means to independently verify who sent the email,
one might also want to sign an XML document. This is especially true in the 
scenario where an XML document is received in an otherwise unauthenticated 
context, e.g. SAML.

However XML provides a challenge that email does not. In XML, two documents can be 
byte-wise inequivalent, and semanticaly equivalent at the same time. For example:

    <?xml version="1.0"?>
    <foo>
      <bar />
    </foo>

    And:

    <?xml version="1.0"?>
    <foo>
      <bar></bar>
    </foo>

Each of these document express the same thing, or in other words they "mean"
the same thing. However if you were to strictly sign the raw text of these 
documents, they would each produce different signatures. 

XML Signatures on the other hand will produce the same signature for each of 
the documents above. Therefore an XML document can be written and rewritten by 
different parties and still be able to have someone at the end of the line 
verify a signature the document may contain.

There is a specially subscribed methodology for how this process should be
executed and involves transforming the XML into its canonical form so a 
signature can be reliably inserted or extracted for verification. This
module implements that process.

=head2 EXAMPLE SIGNATURE

Below is a sample XML signature to give you some sense of what they look like.
First let's look at the original XML document, prior to being signed:

  <?xml version="1.0"?>
  <foo ID="abc">
    <bar>123</bar>
  </foo>

Now, let's insert a signature:

  <?xml version="1.0"?>
  <foo ID="abc">
    <bar>123</bar>
    <Signature xmlns="http://www.w3.org/2000/09/xmldsig#">
      <SignedInfo xmlns="http://www.w3.org/2000/09/xmldsig#" xmlns:samlp="urn:oasis:names:tc:SAML:2.0:protocol" xmlns:xenc="http://www.w3.org/2001/04/xmlenc#">
        <CanonicalizationMethod Algorithm="http://www.w3.org/TR/2001/REC-xml-c14n-20010315#WithComments" />
        <SignatureMethod Algorithm="http://www.w3.org/2000/09/xmldsig#rsa-sha1" />
        <Reference URI="#abc">
          <Transforms>
            <Transform Algorithm="http://www.w3.org/2000/09/xmldsig#enveloped-signature" />
          </Transforms>
          <DigestMethod Algorithm="http://www.w3.org/2000/09/xmldsig#sha1" />
          <DigestValue>9kpmrvv3peVJpNSTRycrV+jeHVY=</DigestValue>
        </Reference>
      </SignedInfo>
      <SignatureValue>
        HXUBnMgPJf//j4ihaWnaylNwAR5AzDFY83HljFIlLmTqX1w1C72ZTuRObvYve8TNEbVsQlTQkj4R
        hiY0pgIMQUb75GLYFtc+f0YmBZf5rCWY3NWzo432D3ogAvpEzYXEQPmicWe2QozQhybaz9/wrYki
        XiXY+57fqCkf7aT8Bb6G+fn7Aj8gnZFLkmKxwCdyGsIZOIZdQ8MWpeQrifxBR0d8W1Zm6ix21WNv
        ONt575h7VxLKw8BDhNPS0p8CS3hOnSk29stpiDMCHFPxAwrbKVL1kGDLaLZn1q8nNRmH8oFxG15l
        UmS3JXDZAss8gZhU7g9T4XllCqjrAvzPLOFdeQ==
      </SignatureValue>
      <KeyInfo>
        <KeyValue>
          <RSAKeyValue>
            <Modulus>
              1b+m37u3Xyawh2ArV8txLei251p03CXbkVuWaJu9C8eHy1pu87bcthi+T5WdlCPKD7KGtkKn9vq
              i4BJBZcG/Y10e8KWVlXDLg9gibN5hb0Agae3i1cCJTqqnQ0Ka8w1XABtbxTimS1B0aO1zYW6d+U
              Yl0xIeAOPsGMfWeu1NgLChZQton1/NrJsKwzMaQy1VI8m4gUleit9Z8mbz9bNMshdgYEZ9oC4bH
              n/SnA4FvQl1fjWyTpzL/aWF/bEzS6Qd8IBk7yhcWRJAGdXTWtwiX4mXb4h/2sdrSNvyOsd/shCf
              OSMsf0TX+OdlbH079AsxOwoUjlzjuKdCiFPdU6yAJw==
            </Modulus>
            <Exponent>Iw==</Exponent>
          </RSAKeyValue>
        </KeyValue>
      </KeyInfo>
    </Signature>
  </foo>

=head1 PREREQUISITES

=over

=item L<Digest::SHA>

=item L<XML::XPath>

=item L<MIME::Base64>

=item L<Crypt::OpenSSL::X509>

=item L<Crypt::OpenSSL::Bignum>

=item L<Crypt::OpenSSL::RSA>

=back

=head1 USAGE

=head2 SUPPORTED ALGORITHMS & TRANSFORMS

This module supports the following signature methods:

=over 

=item DSA

=item RSA

=item RSA encoded as x509

=back

This module supports the following canonicalization methods and transforms:

=over 

=item EXC-X14N#

=item EXC-X14#WithComments

=item Enveloped Signature

=back

=head2 METHODS

=over

=item B<new(...)>

Constructor; see OPTIONS below.

=cut

=item B<sign($xml)>

When given a string of XML, it will return the same string with a signature
generated from the key provided when the XML::Sig object was initialized. 

This method presumes that there is one and only one element in your XML
document with an ID (case sensitive) attribute. This is the element that will
be the basis for the signature. It will also correspond to the URI attribute
in the Reference element that will be contained by the signature. If no ID
attribute can be found on an element, the signature will not be created.

=item B<verify($xml)>

Returns true or false based upon whether the signature is valid or not. 

When using XML::Sig exclusively to verify a signature, no key needs to be
specified during initialization given that the public key should be
transmitted with the signature.

=item B<signer_cert()>

Following a successful verify with an X509 certificate, returns the
signer's certificate as embedded in the XML document for verification
against a CA certificate. The certificate is returned as a
Crypt::OpenSSL::X509 object.

=back

=head2 OPTIONS

Each of the following options are also accessors on the main
File::Download object.

=over

=item B<key>

The path to a file containing the contents of a private key. This option
is used only when generating signatures.

=item B<cert>

The path to a file containing a PEM-formatted X509 certificate. This
option is used only when generating signatures with the "x509"
option. This certificate will be embedded in the signed document, and
should match the private key used for the signature.

=item B<canonicalizer>

The XML canonicalization library to use. Options currently are:

=over

=item XML::CanonicalizerXML (default)

=item XML::Canonicalizer

=back

=item B<x509>

Takes a true (1) or false (0) value and indicates how you want the
signature to be encoded. When true, the X509 certificate supplied will
be encoded in the signature. Otherwise the native encoding format for
RSA and DSA will be used.

=back

=head1 SEE ALSO

L<http://www.w3.org/TR/xmldsig-core/>

=head1 VERSION CONTROL

L<http://github.com/byrnereese/perl-XML-Sig>

=head1 AUTHORS and CREDITS

Author: Byrne Reese <byrne@majordojo.com>

Thanks to Manni Heumann who wrote Google::SAML::Response from 
which this module borrows heavily in order to create digital 
signatures.

Net::SAML2 embedded version amended by Chris Andrews <chris@nodnol.org>.

=cut<|MERGE_RESOLUTION|>--- conflicted
+++ resolved
@@ -118,7 +118,6 @@
     $self->{ parser }->set_namespace('dsig', 'http://www.w3.org/2000/09/xmldsig#');
     $self->{ parser }->set_namespace('ec', 'http://www.w3.org/2001/10/xml-exc-c14n#');
 
-<<<<<<< HEAD
     my $signature_nodeset = $self->{parser}->findnodes('//dsig:Signature');
 
     while (my $signature_node = $signature_nodeset->shift()) {
@@ -130,14 +129,6 @@
 
         my $ns;
         if (defined $signature_node && ref $signature_node) {
-=======
-    my $signature = _trim($self->{parser}->findvalue('/descendant::dsig:Signature[1]/dsig:SignatureValue'));
-    my $signed_info_node = $self->_get_node('/descendant::dsig:Signature[1]/dsig:SignedInfo');
-
-    my $signature_node = $self->_get_node('/descendant::dsig:Signature[1]');
-    my $ns;
-    if (defined $signature_node && ref $signature_node) {
->>>>>>> e5f31408
             $ns = $signature_node->getNamespaces->[0];
             $self->{dsig_prefix} = ($ns->getPrefix eq '#default') ? '' : $ns->getPrefix;
         }
@@ -151,26 +142,20 @@
     
         my $signed_info = XML::XPath::XMLParser::as_string($signed_info_node);
         my $signed_info_canon = $self->_canonicalize_xml( $signed_info );
-
-<<<<<<< HEAD
+        my $digest_method = $self->{parser}->findvalue('dsig:SignedInfo/dsig:Reference/dsig:DigestMethod/@Algorithm', $signature_node);
+        $digest_method =~ s/^.*[#]//;
+
+        if(Digest::SHA->can($digest_method)) {
+            my $rsa_hash = "use_$digest_method" . "_hash";
+            $self->{rsa_hash} =  "use_$digest_method" . "_hash";
+            $self->{digest_method} = \&$digest_method;
+        }
+        else {
+            die("Can't handle $digest_method");
+        }
+
+
         if (defined $self->{cert_obj}) {
-=======
-
-    my $digest_method = $self->{parser}->findvalue('dsig:SignedInfo/dsig:Reference/dsig:DigestMethod/@Algorithm', $signature_node);
-    $digest_method =~ s/^.*[#]//;
-
-    if(Digest::SHA->can($digest_method)) {
-        my $rsa_hash = "use_$digest_method" . "_hash";
-        $self->{rsa_hash} =  "use_$digest_method" . "_hash";
-        $self->{digest_method} = \&$digest_method;
-    }
-    else {
-        die("Can't handle $digest_method");
-    }
-
-
-    if (defined $self->{cert_obj}) {
->>>>>>> e5f31408
             # use the provided cert to verify
             unless ($self->_verify_x509_cert($self->{cert_obj},$signed_info_canon,$signature)) {
                 print STDERR "not verified by x509\n";
@@ -179,61 +164,28 @@
         }
         else {
             # extract the certficate or key from the document
-<<<<<<< HEAD
-            my $keyinfo_nodeset;
-            if ($keyinfo_nodeset = $self->{parser}->findnodes('dsig:KeyInfo/dsig:X509Data', $signature_node)) {
-                my $keyinfo_node = $keyinfo_nodeset->shift();
-                unless ($self->_verify_x509($keyinfo_node,$signed_info_canon,$signature)) {
-                    print STDERR "not verified by x509\n";
-                    return 0;
-                }
-            }
-            elsif ($keyinfo_nodeset = $self->{parser}->find('dsig:KeyInfo/dsig:KeyValue/dsig:RSAKeyValue', $signature_node)) {
-                my $keyinfo_node = $keyinfo_nodeset->shift();
-                unless ($self->_verify_rsa($keyinfo_node,$signed_info_canon,$signature)) {
-                    print STDERR "not verified by rsa\n";
-                    return 0;
-                }
-            }
-            elsif ($keyinfo_nodeset = $self->{parser}->find('dsig:KeyInfo/dsig:KeyValue/dsig:DSAKeyValue', $signature_node)) {
-                my $keyinfo_node = $keyinfo_nodeset->shift();
-                unless ($self->_verify_dsa($keyinfo_node,$signed_info_canon,$signature)) {
-                    print STDERR "not verified by dsa\n";
-                    return 0;
-                }
-=======
             my $keyinfo_node;
-            if ($keyinfo_node = $self->{parser}->find('/descendant::dsig:Signature[1]/dsig:KeyInfo/dsig:X509Data')) {
+            if ($keyinfo_node = $self->{parser}->find('/descendant::dsig:Signature[1]/dsig:KeyInfo/dsig:X509Data', $signature_node)) {
                     return 0 unless $self->_verify_x509($keyinfo_node,$signed_info_canon, $signature);
             } 
-            elsif ($keyinfo_node = $self->{parser}->find('/descendant::dsig:Signature[1]/dsig:KeyInfo/dsig:KeyValue/dsig:RSAKeyValue')) {
+            elsif ($keyinfo_node = $self->{parser}->find('/descendant::dsig:Signature[1]/dsig:KeyInfo/dsig:KeyValue/dsig:RSAKeyValue', $signature_node)) {
                     return 0 unless $self->_verify_rsa($keyinfo_node,$signed_info_canon,$signature);
             }
-            elsif ($keyinfo_node = $self->{parser}->find('/descendant::dsig:Signature[1]/dsig:KeyInfo/dsig:KeyValue/dsig:DSAKeyValue')) {
+            elsif ($keyinfo_node = $self->{parser}->find('/descendant::dsig:Signature[1]/dsig:KeyInfo/dsig:KeyValue/dsig:DSAKeyValue', $signature_node)) {
                     return 0 unless $self->_verify_dsa($keyinfo_node,$signed_info_canon,$signature);
->>>>>>> e5f31408
             }
             else {
                 die "Unrecognized key type or no KeyInfo in document";
             }
         }
 
-<<<<<<< HEAD
         my $digest_method = $self->{parser}->findvalue('dsig:Reference/dsig:DigestMethod/@Algorithm', $signed_info_node);
         my $refdigest     = _trim($self->{parser}->findvalue('dsig:Reference/dsig:DigestValue', $signed_info_node));
     
         my $signed_xml    = $self->_get_signed_xml( $signature_node );
         my $canonical     = $self->_transform( $signed_xml, $signature_node );
-        my $digest        = encode_base64(_trim(sha1( $canonical )), '');
-=======
-    my $digest = _trim($self->{parser}->findvalue('dsig:SignedInfo/dsig:Reference/dsig:DigestValue', $signature_node));
-
-    my $signed_xml    = $self->_get_signed_xml($signature_node);
-    my $canonical     = $self->_transform($signed_xml, $signature_node);
-    my $digest_bin    = $self->{digest_method}->($canonical);
->>>>>>> e5f31408
-
-        return 0 unless ($digest eq $refdigest);
+        my $digest    = $self->{digest_method}->($canonical);
+        return 0 unless ($refdigest eq _trim(encode_base64($digest));
     }
     
     return 1;
@@ -255,12 +207,8 @@
 
 sub _get_signed_xml {
     my $self = shift;
-<<<<<<< HEAD
     my ($context) = @_;
-=======
-    my $context = shift;
-
->>>>>>> e5f31408
+
     my $id = $self->{parser}->findvalue('dsig:SignedInfo/dsig:Reference/@URI', $context);
     $id =~ s/^#//;
     $self->{'sign_id'} = $id;
@@ -310,15 +258,9 @@
     my ($context,$canonical,$sig) = @_;
 
     # Generate Public Key from XML
-<<<<<<< HEAD
     my $mod = _trim($self->{parser}->findvalue('dsig:Modulus', $context));
     my $modBin = decode_base64( $mod );
     my $exp = _trim($self->{parser}->findvalue('dsig:Exponent', $context));
-=======
-    my $mod = _trim($self->{parser}->findvalue('/descendant::dsig:Signature[1]/dsig:KeyInfo/dsig:KeyValue/dsig:RSAKeyValue/dsig:Modulus'));
-    my $modBin = decode_base64( $mod );
-    my $exp = _trim($self->{parser}->findvalue('/descendant::dsig:Signature[1]/dsig:KeyInfo/dsig:KeyValue/dsig:RSAKeyValue/dsig:Exponent'));
->>>>>>> e5f31408
     my $expBin = decode_base64( $exp );
     my $n = Crypt::OpenSSL::Bignum->new_from_bin($modBin);
     my $e = Crypt::OpenSSL::Bignum->new_from_bin($expBin);
@@ -363,11 +305,7 @@
     confess "Crypt::OpenSSL::X509 needs to be installed so that we can handle X509 certificates" if $@;
 
     # Generate Public Key from XML
-<<<<<<< HEAD
     my $certificate = _trim($self->{parser}->findvalue('dsig:X509Certificate', $context));
-=======
-    my $certificate = _trim($self->{parser}->findvalue('/descendant::dsig:Signature[1]/dsig:KeyInfo/dsig:X509Data/dsig:X509Certificate'));
->>>>>>> e5f31408
 
     # This is added because the X509 parser requires it for self-identification
     $certificate = $self->_clean_x509($certificate);
@@ -409,17 +347,10 @@
     };
 
     # Generate Public Key from XML
-<<<<<<< HEAD
     my $p = decode_base64(_trim($self->{parser}->findvalue('dsig:P', $context)));
     my $q = decode_base64(_trim($self->{parser}->findvalue('dsig:Q', $context)));
     my $g = decode_base64(_trim($self->{parser}->findvalue('dsig:G', $context)));
     my $y = decode_base64(_trim($self->{parser}->findvalue('dsig:Y', $context)));
-=======
-    my $p = decode_base64(_trim($self->{parser}->findvalue('/descendant::dsig:Signature[1]/dsig:KeyInfo/dsig:KeyValue/dsig:DSAKeyValue/dsig:P')));
-    my $q = decode_base64(_trim($self->{parser}->findvalue('/descendant::dsig:Signature[1]/dsig:KeyInfo/dsig:KeyValue/dsig:DSAKeyValue/dsig:Q')));
-    my $g = decode_base64(_trim($self->{parser}->findvalue('/descendant::dsig:Signature[1]/dsig:KeyInfo/dsig:KeyValue/dsig:DSAKeyValue/dsig:G')));
-    my $y = decode_base64(_trim($self->{parser}->findvalue('/descendant::dsig:Signature[1]/dsig:KeyInfo/dsig:KeyValue/dsig:DSAKeyValue/dsig:Y')));
->>>>>>> e5f31408
     my $dsa_pub = Crypt::OpenSSL::DSA->new();
     $dsa_pub->set_p($p);
     $dsa_pub->set_q($q);
@@ -459,15 +390,12 @@
     if (defined $self->{dsig_prefix} && length $self->{dsig_prefix}) {
         $prefix = $self->{dsig_prefix} . ':';
     }
-<<<<<<< HEAD
+
     # This removes the first Signature tag from the XML - even if there is another XML tree with another Signature inside and that comes first.
     # TODO: Remove the outermost Signature only.
 
     $str =~ s/(<${prefix}Signature(.*?)>(.*?)\<\/${prefix}Signature>)//is;
 
-=======
-    $str =~ s/(<${prefix}Signature(.*?)>(.*?)\<\/${prefix}Signature>)//is;
->>>>>>> e5f31408
     return $str;
 }
 
